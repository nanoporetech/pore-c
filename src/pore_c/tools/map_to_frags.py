--- conflicted
+++ resolved
@@ -132,11 +132,8 @@
             name=self.read_name, mappings = " ".join(mappings), quals= " ".join(quals)
         )
 
-<<<<<<< HEAD
     def stats(self):
-=======
-    def log(self):
->>>>>>> 3559086c
+
         #percent of read mapped can be calculated once this table is combined with
         #   the fastq summary table, which contains the length of each read.
         tot_overlap = sum([_.total_overlap for _ in self.fragment_assignments])
@@ -145,14 +142,12 @@
             name = self.read_name, contact_count = self.num_frags,
             num_aligned_bases = tot_overlap, num_nonadj_frags = self.num_nonadj_frags)
 
-<<<<<<< HEAD
+
     def groupBy(self):
         self.overlaps = defaultdict(list)
         for align in self.fragment_assignments:
             self.overlaps[(align.read_name,align.read_start)].append(align)
 
-=======
->>>>>>> 3559086c
 
     @classmethod
     def from_read_alignments(cls, read_aligns: 'ReadAlignments', fragment_map: FragmentMap):
@@ -272,7 +267,7 @@
         yield ReadAlignments(current_read_name, sorted(aligns, key=lambda x: x.read_start))
 
 
-<<<<<<< HEAD
+
 def map_to_fragments(input_bam: str, bed_file: str, output_file: str, method: str, stats_file: str) -> None:
     fm = FragmentMap.from_bed_file(bed_file)
     f_out = open(output_file, 'w')
@@ -291,28 +286,8 @@
     f_out.close()
     if stats_file:
         stats_out.close()
-=======
-#def map_to_fragments(input_bam: str, bed_file: str, output_file: str, method: str) -> None:
-#    fm = FragmentMap.from_bed_file(bed_file)
-#    f_out = open(output_file, 'w')
-#    for read_alignments in ReadAlignments.iter_bam(input_bam):
-#        frag_mapping = ReadToFragments.from_read_alignments(read_alignments, fm)
-#        f_out.write(frag_mapping.to_HiC_str())
-#    f_out.close()
-
-def map_to_fragments(input_bam: str, bed_file: str, output_file: str, method: str, log_file: str) -> None:
-    fm = FragmentMap.from_bed_file(bed_file)
-    f_out = open(output_file, 'w')
-    if log_file:
-        log_out = open(log_file, 'w')
-        log_out.write("name,contact_count,num_aligned_bases,num_nonadj_frags\n")
-    for read_alignments in ReadAlignments.iter_bam(input_bam):
-        frag_mapping = ReadToFragments.from_read_alignments(read_alignments, fm)
-        f_out.write(frag_mapping.to_HiC_str())
-        if log_file:
-            log_out.write(frag_mapping.log())
+
 
     f_out.close()
     if log_file:
-        log_out.close()
->>>>>>> 3559086c
+        log_out.close()